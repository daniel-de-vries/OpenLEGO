#!/usr/bin/env python
# -*- coding: utf-8 -*-
"""
Copyright 2018 D. de Vries

Licensed under the Apache License, Version 2.0 (the "License");
you may not use this file except in compliance with the License.
You may obtain a copy of the License at

    http://www.apache.org/licenses/LICENSE-2.0

Unless required by applicable law or agreed to in writing, software
distributed under the License is distributed on an "AS IS" BASIS,
WITHOUT WARRANTIES OR CONDITIONS OF ANY KIND, either express or implied.
See the License for the specific language governing permissions and
limitations under the License.

This file contains the definition of general utility functions.
"""
from __future__ import absolute_import, division, print_function

import os
import re
import warnings
from os import path

import numpy as np
from lxml import etree
<<<<<<< HEAD

from openmdao.core.driver import Driver
=======
>>>>>>> 0f5c2160
from typing import Callable, Any, Optional, Union, Type, List, SupportsInt, SupportsFloat

from openmdao.core.driver import Driver


def try_hard(fun, *args, **kwargs):
    # type: (Callable, *Any, **Any) -> Any
    """Try repeatedly to call a function until it returns successfully.

    Utility function that repeatedly tries to call a given function with the given arguments until that function
    successfully returns. It is possible to limit the maximum number of attempts by setting the try_hard_limit argument.


    Parameters
    ----------
        fun : function
            The function to try to call.

        *args
            Any ordered arguments to pass to the function.

        **kwargs
            Any named arguments to pass to the function.


    Returns
    -------
        any
            The return value of the function to be called.

    Notes
    -----
        This function is part of a workaround to deal with APIs crashing in a non-predictable manner, seemingly random
        way. It was found that, when simply trying to call such functions again, the problem seemed to not exist
        anymore.
    """
    warnings.simplefilter('always', UserWarning)
    try_hard_limit = -1
    if kwargs is not None:
        if 'try_hard_limit' in kwargs.keys():
            try_hard_limit = kwargs['try_hard_limit']
            del kwargs['try_hard_limit']

    msg = None
    return_value = None
    successful = False
    attempts = 0
    while not successful:
        try:
            return_value = fun(*args, **kwargs)
            successful = True
        except Exception as e:
            attempts += 1

            if msg is None:
                msg = 'Had to try again to evaluate: %s(' % fun.__name__ + ', '.join(['%s' % arg for arg in args])
                if kwargs is not None:
                    msg += ', '.join(['%s=%s' % (key, value) for key, value in kwargs.items()])
                msg += '). The following exception was raised: "%s"' % e.message

            if 0 < try_hard_limit <= attempts:
                raise
            else:
                warnings.warn(msg)

    return return_value


def parse_string(s):
    # type: (str) -> Union[str, np.ndarray, float]
    """Convert a string to a numpy array of floats or float if possible.

    The string is returned unchanged if it cannot be converted to a numpy array of floats or float.

    Parameters
    ----------
        s : str
            String to be converted.

    Returns
    -------
        str or np.ndarray or float
            Parsed string or the string itself.
    """
    v = re.sub(r'[\[\]]', '', s)

    if ',' in v:
        v = v.split(',')
    elif ';' in v:
        v = v.split(';')

    try:
        v = np.atleast_1d(np.array(v, dtype=float))
        if v.size == 1:
            v = v[0]
        return v
    except ValueError:
        return s


def print_optional(string, print_in_log):
    # type: (str, bool) -> None
    """Print a statement based on a string and a boolean wheter to really print or not.

    Parameters
    ----------
        string : str
            string to be printed

        print_in_log : bool
            boolean on whether the string should really be printed
    """
    if print_in_log:
        print(string)


def add_or_append_dict_entry(main_dict, main_key, sub_key, value):
    # type: (dict, str, str, Any) -> dict
    """Add a value to a sub-key element of a dictionary, if sub-key entry does not exist yet, then it is first created.

    Parameters
    ----------
        main_dict : dict
            main dictionary containing all results

        main_key : str
            main key of the dictionary where the value should be stored

        sub_key : str
            sub-key withing the main_key dictionary under which the value should be added

        value : Any
            the actual value to be added
    """
    if main_key not in main_dict:
        main_dict[main_key] = dict()
    if sub_key not in main_dict[main_key]:
        main_dict[main_key][sub_key] = [value]
    else:
        main_dict[main_key][sub_key].append(value)
    return main_dict


def parse_cmdows_value(elem):
    # type: (etree._Element) -> Union[str, np.ndarray, float]
    """Convert an XML element from a CMDOWS file to a value.

    Parameters
    ----------
        elem : :obj:`_Element`
            `etree._Element` to convert.

    Returns
    -------
        str or np.ndarray or float
            Converted element.
    """
    if len(list(elem)) > 1:
        return np.array([parse_string(child.text) for child in elem])
    else:
        return parse_string(elem.text)


def normalized_to_bounds(driver):
    # TODO: Can this method be removed?
    # type: (Type[Driver]) -> Type[NormalizedDriver]
    """Decorate a `Driver` to adjust its ``adder``/``scaler`` attributes normalizing the ``desvar``s.

    This decorator automatically adjusts the adder and scalar attributes of the design variables belonging to the
    targeted ``OpenMDAO`` `Driver` class such that the design variables are normalized to their bounds.

    Parameters
    ----------
        driver : :obj:`Driver`
            `Driver` to normalize the design variables of.

    Returns
    -------
        :obj:`NormalizedDriver`
            Instance of `NormalizedDriver` which inherits from the given `Driver`.

    Examples
    --------
        @normalized_to_bounds\n
        class MyNormalizedDriver(Driver):
            # My design variables will now automatically be normalized to their bounds.
            pass
    """

    class NormalizedDriver(driver):
        """Wrapper class for the `normalized_to_bounds` decorator.

        This class adds a static function to the `Driver` it inherits from, which will intercept all `add_desvar()`
        calls to the wrapped `Driver` class to change its ``adder``/``scaler`` attributes depending on the given
        upper and lower bounds.
        """

        @staticmethod
        def normalize_to_bounds(func):
            # type: (Callable) -> Callable
            """Wrap the function handle of the `add_desvar()` function.

            Parameters
            ----------
                func : function
                    Function handle of the `add_desvar()` function.

            Returns
            -------
                func : function
                    Function wrapping the `add_desvar()` function, which adds logic to calculate ``adder``/``scaler``.
            """

            def new_function(name,          # type: str
                             lower=None,    # type: Optional[Union[float, np.ndarray]]
                             upper=None,    # type: Optional[Union[float, np.ndarray]]
                             *args, **kwargs):
                # type: (...) -> None
                """Wrap the `add_desvar()` function call.

                Inner wrapper function which will set the ``adder`` and ``scaler`` `kwargs` of the wrapped
                `add_desvar()` method before calling it.

                Parameters
                ----------
                    name : str
                        Name of the design variable to add.

                    lower : float or list of float, optional
                        Lower bound(s) of the design variable.

                    upper : float or list of float, optional
                        Upper bound(s) of the design variable.

                    *args
                        Any extra, ordered arguments to pass to the `add_desvar()` method.

                    **kwargs
                        Any extra, named arguments to pass to the `add_desvar()` method.
                """
                if lower is not None:
                    adder = -lower
                else:
                    adder = 0.

                if upper is not None:
                    scaler = 1./(upper + adder)
                else:
                    scaler = 1.

                if len(args) > 4:
                    args = args[:-1]
                elif len(args) > 3:
                    args = args[:-1]

                if 'adder' in kwargs:
                    del kwargs['adder']
                if 'scaler' in kwargs:
                    del kwargs['scaler']

                func(name, lower, upper, adder=adder, scaler=scaler, *args, **kwargs)

            return new_function

        def __getattribute__(self, item):
            """Intercept any calls to the `add_desvar()` method of the Driver class.

            This ``hook`` checks if `add_desvar()` is called. If so, it returns the wrapped function instead of the
            clean `add_desvar()` call.

            Parameters
            ----------
                item : str
                    Name of the attribute.

            Returns
            -------
                any
                    The attribute that was requested or the wrapped call to `add_desvar()` if it is requested.
            """
            x = super(NormalizedDriver, self).__getattribute__(item)
            if item in ['add_desvar']:
                return self.normalize_to_bounds(x)
            else:
                return x

    return NormalizedDriver


def unscale_value(v, ref0, ref):
    # TODO: add docstring
    if isinstance(v, list):
        v = np.array(v)
    return v*(ref-ref0)+ref0


def scale_value(v, adder, scaler):
    # TODO: add docstring
    if adder is None:
        adder = 0.
    if scaler is None:
        scaler = 1.
    if isinstance(v, list):
        v = np.array(v)
    return (v + adder) * scaler


re_sys_name_char = re.compile(r'[^_a-zA-Z0-9]')
re_sys_name_starts = re.compile(r'^[a-zA-Z]')


def str_to_valid_sys_name(string):
    # type: (str) -> str
    """Ensures a given string is a valid OpenMDAO system name."""
    sys_name = re_sys_name_char.sub('', string)
    while not re_sys_name_starts.match(sys_name):
        sys_name = sys_name[1:]
    return sys_name


def change_object_type(obj, new_type):
    # type: (Union[str, SupportsInt, SupportsFloat], str) -> Union[str, int, float]
    """Attempts to change an object (usually a string) to a different object type."""
    if new_type == 'str':
        return str(obj)
    elif new_type == 'int':
        return int(obj)
    elif new_type == 'float':
        return float(obj)
    else:
        raise IOError('expected_type "{}" is not supported in this function.'.format(new_type))


def clean_dir_filtered(dr, filters):
    # type: (path, List[str]) -> None
    """Removes files in a directory that contain the strings provided in the filter."""
    for f in os.listdir(dr):
        for fltr in filters:
            if fltr in f:
                os.remove(f)
                continue


<<<<<<< HEAD
class PyOptSparseImportError(ImportError):

    def __init__(self):
        super(PyOptSparseImportError, self).__init__()

    @property
    def msg(self):
        return "Cannot import name pyOptSparseDriver. This probably means that this package has " \
               "not been installed to your Python packages. Note that it needs to be installed to " \
               "your Python manually (no PyPIdistribution available). pyOptSparse can be " \
               "downloaded here: https://github.com/mdolab/pyoptsparse"


def pyoptsparse_installed():
    # type: () -> bool
    """Check for the installation of the PyOptSparse Python package."""
    try:
        from openmdao.api import pyOptSparseDriver
    except ImportError:
        print(PyOptSparseImportError().msg)
        return False
    return True
=======
def warn_about_failed_experiments(failed_experiments):
    # TODO: Add docstring
    if failed_experiments:
        for sm_uid, failure_data in failed_experiments.items():
            if failure_data[1] == 1.:
                raise AssertionError('All experiments failed for surrogate model {}'.format(sm_uid))
            elif failure_data[1] > 0.5:
                warnings.warn('ATTENTION! More than 50% of the experiments (actually {:.1f}%) failed for surrogate'
                              ' model {}'.format(failure_data[1]*100., sm_uid))
            elif failure_data[1] > 0.2:
                warnings.warn('More than 20% of the experiments (actually {:.1f}%) failed for surrogate model {}'
                              .format(failure_data[1] * 100., sm_uid))

            else:
                print('{:.1f}% of the experiments failed for surrogate model {}'.format(failure_data[1] * 100., sm_uid))
>>>>>>> 0f5c2160
<|MERGE_RESOLUTION|>--- conflicted
+++ resolved
@@ -26,11 +26,6 @@
 
 import numpy as np
 from lxml import etree
-<<<<<<< HEAD
-
-from openmdao.core.driver import Driver
-=======
->>>>>>> 0f5c2160
 from typing import Callable, Any, Optional, Union, Type, List, SupportsInt, SupportsFloat
 
 from openmdao.core.driver import Driver
@@ -374,30 +369,6 @@
                 continue
 
 
-<<<<<<< HEAD
-class PyOptSparseImportError(ImportError):
-
-    def __init__(self):
-        super(PyOptSparseImportError, self).__init__()
-
-    @property
-    def msg(self):
-        return "Cannot import name pyOptSparseDriver. This probably means that this package has " \
-               "not been installed to your Python packages. Note that it needs to be installed to " \
-               "your Python manually (no PyPIdistribution available). pyOptSparse can be " \
-               "downloaded here: https://github.com/mdolab/pyoptsparse"
-
-
-def pyoptsparse_installed():
-    # type: () -> bool
-    """Check for the installation of the PyOptSparse Python package."""
-    try:
-        from openmdao.api import pyOptSparseDriver
-    except ImportError:
-        print(PyOptSparseImportError().msg)
-        return False
-    return True
-=======
 def warn_about_failed_experiments(failed_experiments):
     # TODO: Add docstring
     if failed_experiments:
@@ -413,4 +384,28 @@
 
             else:
                 print('{:.1f}% of the experiments failed for surrogate model {}'.format(failure_data[1] * 100., sm_uid))
->>>>>>> 0f5c2160
+
+
+
+class PyOptSparseImportError(ImportError):
+
+    def __init__(self):
+        super(PyOptSparseImportError, self).__init__()
+
+    @property
+    def msg(self):
+        return "Cannot import name pyOptSparseDriver. This probably means that this package has " \
+               "not been installed to your Python packages. Note that it needs to be installed to " \
+               "your Python manually (no PyPIdistribution available). pyOptSparse can be " \
+               "downloaded here: https://github.com/mdolab/pyoptsparse"
+
+
+def pyoptsparse_installed():
+    # type: () -> bool
+    """Check for the installation of the PyOptSparse Python package."""
+    try:
+        from openmdao.api import pyOptSparseDriver
+    except ImportError:
+        print(PyOptSparseImportError().msg)
+        return False
+    return True
