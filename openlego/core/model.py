--- conflicted
+++ resolved
@@ -31,15 +31,11 @@
 from cached_property import cached_property
 from lxml import etree
 from lxml.etree import _Element, _ElementTree
-<<<<<<< HEAD
 from openmdao.api import Group, IndepVarComp, LinearBlockGS, NonlinearBlockGS, LinearBlockJac, NonlinearBlockJac, \
     LinearRunOnce, NonlinearRunOnce, DirectSolver
-=======
 from six import string_types
->>>>>>> 0f5c2160
 from typing import Union, Optional, List, Any, Dict, Tuple
 
-import openmdao
 from openlego.core.b2k_solver import NonlinearB2kSolver
 from openlego.utils.cmdows_utils import get_element_by_uid, get_related_parameter_uid, \
     get_loop_nesting_obj, get_surrogate_model_setting_safe
@@ -425,17 +421,11 @@
                                     if eq_label in eq_expr:
                                         promotes.append((eq_label, input_name))
                                 group.add_subsystem(str_to_valid_sys_name(eq_uid),
-<<<<<<< HEAD
                                                     ExecComp(eq_output_label + ' = ' + eq_expr, sleep_time=sleep_time),
                                                     promotes=promotes + [(eq_output_label, eq_output), ])
                                 # sleep_time is set to None to only have simulated time for one equation of the
                                 # mathematical function in the CMDOWS file
                                 sleep_time=None
-=======
-                                                    ExecComp(eq_output_label + ' = ' + eq_expr),
-                                                    promotes=promotes +
-                                                             [(eq_output_label, eq_output), ])
->>>>>>> 0f5c2160
                 _mathematical_functions.update({uid: group})
 
         return _mathematical_functions
@@ -580,39 +570,22 @@
         basic_hierarchy_new = copy.deepcopy(basic_hierarchy)
         # First determine the partition IDs of the different functions and converger groups.
         for idx, entry in enumerate(basic_hierarchy):
-<<<<<<< HEAD
             sublevel_list = entry[list(entry)[0]]
-            partitions_ids = [None]*len(sublevel_list)
-            # Find out to which partition the converger dictionaries and separate functions belong
-            for jdx, item in enumerate(sublevel_list):
-                if isinstance(item, dict):
-                    funcs = item[list(item)[0]]
-                    funcs_partition_ids = [None]*len(funcs)
-                    for kdx, fun in enumerate(funcs):
-=======
-            sublevel_list = entry[entry.keys()[0]]
             partitions_ids = [None]*len(sublevel_list)  # type: list
             # Find out to which partition the converger dictionaries and separate functions belong
             for jdx, item in enumerate(sublevel_list):
                 if isinstance(item, dict):
-                    funs = item[item.keys()[0]]
+                    funs = item[list(item)[0]]
                     funs_partitn_ids = [None]*len(funs)  # type: list
                     for kdx, fun in enumerate(funs):
->>>>>>> 0f5c2160
                         for key, part_set in self.partition_sets.items():
                             if fun in part_set:
                                 funs_partitn_ids[kdx] = key
                                 continue
                     # Check that all partition IDs are the same
-<<<<<<< HEAD
-                    if not funcs_partition_ids.count(funcs_partition_ids[0]) == len(funcs_partition_ids):
-                        raise AssertionError('The functions inside the converger {} do not belong to the same '
-                                             'partition.'.format(list(item)[0]))
-=======
                     if not funs_partitn_ids.count(funs_partitn_ids[0]) == len(funs_partitn_ids):
                         raise AssertionError('The functions inside the converger {} do not belong '
-                                             'to the same partition.'.format(item.keys()[0]))
->>>>>>> 0f5c2160
+                                             'to the same partition.'.format(list(item)[0]))
                     else:
                         partitions_ids[jdx] = funs_partitn_ids[0]
                 elif isinstance(item, str):
@@ -734,19 +707,6 @@
         # type: () -> Dict[str, dict]
         """:obj:`Dict[str, dict]`: Super inputs (keys) and their value and targets (values)."""
         _model_super_inputs = {}
-<<<<<<< HEAD
-        for super_driver in self.super_drivers:
-            for value in self.elem_cmdows.xpath(r'workflow/dataGraph/edges/edge[fromExecutableBlockUID="{}"]/'
-                                                r'toParameterUID/text()'.format(super_driver)):
-                if value in self.model_required_inputs:
-                    name = xpath_to_param(value)
-                    if name not in _model_super_inputs:
-                        # Determine the targets of this input
-                        targets = [x for x in self.model_exec_blocks if value in self.elem_cmdows.xpath(
-                                   r'workflow/dataGraph/edges/edge[toExecutableBlockUID="{}"]/fromParameterUID/'
-                                   r'text()'.format(x))]
-                        _model_super_inputs.update({name: {'val': self.variable_sizes[name], 'targets': targets}})
-=======
         if self.driver_uid not in self.super_drivers:
             for super_driver in self.super_drivers:
                 for value in self.elem_cmdows.xpath(r'workflow/dataGraph/edges/edge[fromExecutable'
@@ -781,7 +741,6 @@
                 name = xpath_to_param(source)
                 _model_super_inputs.update({name: {'shape': self.get_variable_size(source),
                                                    'targets': [self.driver_uid]}})
->>>>>>> 0f5c2160
         return _model_super_inputs
 
     @cached_property
