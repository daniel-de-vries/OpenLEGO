--- conflicted
+++ resolved
@@ -382,22 +382,6 @@
                             else:
                                 raise RuntimeError(e)
 
-<<<<<<< HEAD
-    def _set_initial_conditions(self):
-        """
-        Set all initial conditions that have been saved in cache after setup. Method is the same as in the OpenMDAO
-        implementation, but has a workaround for MPIs,
-        TODO: Remove this method if the workaround is no longer needed when running with MPI
-        """
-        for name, value in iteritems(self._initial_condition_cache):
-            try:
-                self[name] = value
-            except KeyError:
-                pass
-
-        # Clean up cache
-        self._initial_condition_cache = {}
-=======
     def postprocess_experiments(self, vector, vector_name, failed_experiments=(None, None)):
         # TODO: Add docstring
         # Determine whether it concerns input or output sample lists
@@ -420,7 +404,21 @@
             return np.array(filter(lambda x: not np.isnan(x), vector)), failed_experiments
         else:
             raise AssertionError('Could not determine the vector type for vector_name: {}.'.format(vector_name))
->>>>>>> 0f5c2160
+
+    def _set_initial_conditions(self):
+        """
+        Set all initial conditions that have been saved in cache after setup. Method is the same as in the OpenMDAO
+        implementation, but has a workaround for MPIs,
+        TODO: Remove this method if the workaround is no longer needed when running with MPI
+        """
+        for name, value in iteritems(self._initial_condition_cache):
+            try:
+                self[name] = value
+            except KeyError:
+                pass
+
+        # Clean up cache
+        self._initial_condition_cache = {}
 
     def collect_results(self, cases_to_collect='default', print_in_log=True):
         # type: (Union[str, list]) -> Dict[dict]
@@ -494,10 +492,7 @@
             recorded_design_vars = case.get_design_vars()
             recorded_constraints = case.get_constraints()
 
-<<<<<<< HEAD
-=======
             # Get objectives, design variables and contraints
->>>>>>> 0f5c2160
             var_objectives = sorted(list(recorded_objectives.keys()))
             var_design_vars = sorted(list(recorded_design_vars.keys()))
             var_constraints = sorted(list(recorded_constraints.keys()))
@@ -519,17 +514,10 @@
             if var_design_vars:
                 print_optional('\n    Design variables', print_in_log)
                 for var_desvar in var_design_vars:
-<<<<<<< HEAD
-                    value = recorded_design_vars[var_desvar]
-                    if len(value) == 1:
-                        value = value[0]
-                    metadata_name = cr._prom2abs['output'][var_desvar][0]
-=======
                     metadata_name = cr._prom2abs['output'][var_desvar][0]
                     value = recorded_design_vars[var_desvar]
                     if len(value) == 1:
                         value = value[0]
->>>>>>> 0f5c2160
                     lb_value = cr.problem_metadata['variables'][metadata_name]['lower']
                     ub_value = cr.problem_metadata['variables'][metadata_name]['upper']
                     print_optional('    {}: {} ({} < x < {})'.format(var_desvar, value, lb_value, ub_value), print_in_log)
@@ -543,27 +531,10 @@
                     value = recorded_constraints[var_constraint]
                     if len(value) == 1:
                         value = value[0]
-<<<<<<< HEAD
-                    metadata_name = cr._prom2abs['output'][var_constraint][0]
-=======
->>>>>>> 0f5c2160
                     lb_value = cr.problem_metadata['variables'][metadata_name]['lower']
                     ub_value = cr.problem_metadata['variables'][metadata_name]['upper']
                     eq_value = cr.problem_metadata['variables'][metadata_name]['equals']
                     if eq_value is not None:
-<<<<<<< HEAD
-                        print_optional('    {}: {} (== {})'.format(var_constraint, value, eq_value), print_in_log)
-                    else:
-                        if lb_value > -1e29 and ub_value < 1e29:
-                            print_optional('    {}: {} ({} < x < {})'.format(var_constraint, value, lb_value, ub_value),
-                                           print_in_log)
-                        elif lb_value < -1e29 and ub_value < 1e29:
-                            print_optional('    {}: {} (x < {})'.format(var_constraint, value, ub_value), print_in_log)
-                        elif lb_value > -1e29 and ub_value > 1e29:
-                            print_optional('    {}: {} (x > {})'.format(var_constraint, value, lb_value), print_in_log)
-                        else:
-                            print_optional('    {}: {} (x is unbounded)'.format(var_constraint, value), print_in_log)
-=======
                         print_optional('    {}: {} (c == {})'.format(var_constraint, value, eq_value), print_in_log)
                     else:
                         if lb_value > -1e29 and ub_value < 1e29:
@@ -575,7 +546,6 @@
                             print_optional('    {}: {} (c > {})'.format(var_constraint, value, lb_value), print_in_log)
                         else:
                             print_optional('    {}: {} (c is unbounded)'.format(var_constraint, value), print_in_log)
->>>>>>> 0f5c2160
                     results = add_or_append_dict_entry(results, 'constraints', var_constraint, value)
 
             # Print DOE quantities of interest
